--- conflicted
+++ resolved
@@ -135,15 +135,10 @@
     chnks = only(Arrs)
     nt = nthreads()
     tasks = map(enumerate(chnks)) do (c, idcs)
-<<<<<<< HEAD
-        tid = @inbounds nthtid(c)
+        tid = @inbounds nthtid(mod1(c, nt))
         # Note, calling `promise_task_local` here is only safe because we're assuming that
         # Base.mapreduce isn't going to magically try to do multithreading on us... 
         @spawnat tid promise_task_local(f)(idcs)
-=======
-        tid = @inbounds nthtid(mod1(c, nt))
-        @spawnat tid f(idcs)
->>>>>>> 0ed78b46
     end
     # Note, calling `promise_task_local` here is only safe because we're assuming that
     # Base.mapreduce isn't going to magically try to do multithreading on us... 
@@ -276,14 +271,8 @@
     reshape(v, size(A)...)
 end
 
-<<<<<<< HEAD
-
-# w/o chunking (DynamicScheduler{false}): ChunkSplitters.Chunk
-function _tmap(scheduler::DynamicScheduler{false},
-=======
 # w/o chunking (DynamicScheduler{NoChunking}): ChunkSplitters.Chunk
 function _tmap(scheduler::DynamicScheduler{NoChunking},
->>>>>>> 0ed78b46
         f,
         A::ChunkSplitters.Chunk,
         _Arrs::AbstractArray...;
@@ -303,13 +292,8 @@
         kwargs...)
     nt = nthreads()
     tasks = map(enumerate(A)) do (c, idcs)
-<<<<<<< HEAD
-        tid = @inbounds nthtid(c)
+        tid = @inbounds nthtid(mod1(c, nt))
         @spawnat tid promise_task_local(f)(idcs)
-=======
-        tid = @inbounds nthtid(mod1(c, nt))
-        @spawnat tid f(idcs)
->>>>>>> 0ed78b46
     end
     map(fetch, tasks)
 end
