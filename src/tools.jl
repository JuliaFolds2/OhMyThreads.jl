--- conflicted
+++ resolved
@@ -18,11 +18,7 @@
 """
     taskid() :: UInt
 
-<<<<<<< HEAD
-Return a `UInt` identifier for the current running [Task](https://docs.julialang.org/en/v1/base/parallel/#Core.Task). This identifier will be unique so long as references to the task it came from still exist.
-=======
-Return a `UInt` identifier for the current running [Task](https://docs.julialang.org/en/v1/base/parallel/#Core.Task). This identifier will 
->>>>>>> 482878aa
+Return a `UInt` identifier for the current running [Task](https://docs.julialang.org/en/v1/base/parallel/#Core.Task). This identifier will be unique so long as references to the task it came from still exist. 
 """
 taskid() = objectid(current_task())
 
