--- conflicted
+++ resolved
@@ -195,7 +195,6 @@
     end) == 10*var
 end
 
-<<<<<<< HEAD
 @testset "WithTaskLocals" begin
     let x = TaskLocalValue{Base.RefValue{Int}}(() -> Ref{Int}(0)), y = TaskLocalValue{Base.RefValue{Int}}(() -> Ref{Int}(0))
         # Equivalent to
@@ -235,8 +234,6 @@
     end
 end
 
-
-=======
 @testset "chunking mode + chunksize option" begin
     @test DynamicScheduler(; chunksize=2) isa DynamicScheduler
     @test StaticScheduler(; chunksize=2) isa StaticScheduler
@@ -275,6 +272,5 @@
         @test treduce(+, 1:10; scheduler) ≈ reduce(+, 1:10)
     end
 end
->>>>>>> 0ed78b46
 
 # Todo way more testing, and easier tests to deal with