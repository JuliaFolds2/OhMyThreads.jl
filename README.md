# OhMyThreads

#### This package is in very early development and is not yet registered

<<<<<<< HEAD
This is meant to be a simple, unambitious package that provides user-friendly ways of doing task-parallel
multithreaded calculations via higher-order functions, with a focus on
[data parallelism](https://en.wikipedia.org/wiki/Data_parallelism) without needing to expose julia's
[Task](https://docs.julialang.org/en/v1/base/parallel/) model to users.

Unlike most JuliaFolds2 packages, it is not built off of
[Transducers.jl](https://github.com/JuliaFolds2/Transducers.jl), nor is it a building block for Transducers.jl.
Rather, OhMyThreads is meant to be a simpler, more maintainable, and more accessible alternative to packages
like [ThreadsX.jl](https://github.com/tkf/ThreadsX.jl) or [Folds.jl](https://github.com/JuliaFolds2/Folds.jl).

OhMyThreads.jl re-exports the very useful function `chunks` from
[ChunkSplitters.jl](https://github.com/m3g/ChunkSplitters.jl), and provides the following functions:
=======
This is meant to be a simple, unambitious package that provides basic, user-friendly ways of doing 
multithreaded calculations via higher-order functions, with a focus on [data parallelism](https://en.wikipedia.org/wiki/Data_parallelism).

Unlike most JuliaFolds2 packages, it is not built off of [Transducers.jl](https://github.com/JuliaFolds2/Transducers.jl), nor is it a building block of Transducers.jl, instead OhMyThreads is meant to be a simpler, more maintainable, and more accessible alternative to packages like [ThreadsX.jl](https://github.com/tkf/ThreadsX.jl) or [Folds.jl](https://github.com/JuliaFolds2/Folds.jl).

OhMyThreads.jl re-exports the very useful function `chunks` from [ChunkSplitters.jl](https://github.com/JuliaFolds2/ChunkSplitters.jl), and provides the following functions:
>>>>>>> 67c4d731

<details><summary> tmapreduce </summary>
<p>

```
tmapreduce(f, op, A::AbstractArray;
           [init],
           nchunks::Int = nthreads(),
           split::Symbol = :batch,
           schedule::Symbol =:dynamic,
           outputtype::Type = Any)
```

A multithreaded function like `Base.mapreduce`. Perform a reduction over `A`, applying a single-argument function `f` to each element, and then combining them with the two-argument function `op`. `op` **must** be an [associative](https://en.wikipedia.org/wiki/Associative_property) function, in the sense that `op(a, op(b, c)) ≈ op(op(a, b), c)`. If `op` is not (approximately) associative, you will get undefined results.

For a very well known example of `mapreduce`, `sum(f, A)` is equivalent to `mapreduce(f, +, A)`. Doing

```
 tmapreduce(√, +, [1, 2, 3, 4, 5])
```

is the parallelized version of

```
 (√1 + √2) + (√3 + √4) + √5
```

This data is divided into chunks to be worked on in parallel using [ChunkSplitters.jl](https://github.com/JuliaFolds2/ChunkSplitters.jl).

## Keyword arguments:

  * `init` optional keyword argument forwarded to `mapreduce` for the sequential parts of the calculation.
  * `nchunks::Int` (default `nthreads()`) is passed to `ChunkSplitters.chunks` to inform it how many pieces of data should be worked on in parallel. Greater `nchunks` typically helps with [load balancing](https://en.wikipedia.org/wiki/Load_balancing_(computing)), but at the expense of creating more overhead.
  * `split::Symbol` (default `:batch`) is passed to `ChunkSplitters.chunks` to inform it if the data chunks to be worked on should be contiguous (:batch) or shuffled (:scatter). If `scatter` is chosen, then your reducing operator `op` **must** be [commutative](https://en.wikipedia.org/wiki/Commutative_property) in addition to being associative, or you could get incorrect results!
  * `schedule::Symbol` either `:dynamic` or `:static` (default `:dynamic`), determines how the parallel portions of the calculation are scheduled. `:dynamic` scheduling is generally preferred since it is more flexible and better at load balancing, but `:static` scheduling can sometimes be more performant when the time it takes to complete a step of the calculation is highly uniform, and no other parallel functions are running at the same time.
  * `outputtype::Type` (default `Any`) will work as the asserted output type of parallel calculations. This is typically only

needed if you are using a `:static` schedule, since the `:dynamic` schedule is uses [StableTasks.jl](https://github.com/MasonProtter/StableTasks.jl), but if you experience problems with type stability, you may be able to recover it with the `outputtype` keyword argument.


</details>
</p>

____________________________

<details><summary> treducemap </summary>
<p>

```
treducemap(op, f, A::AbstractArray;
           [init],
           nchunks::Int = nthreads(),
           split::Symbol = :batch,
           schedule::Symbol =:dynamic,
           outputtype::Type = Any)
```

Like `tmapreduce` except the order of the `f` and `op` arguments are switched. This is sometimes convenient with `do`-block notation. Perform a reduction over `A`, applying a single-argument function `f` to each element, and then combining them with the two-argument function `op`. `op` **must** be an [associative](https://en.wikipedia.org/wiki/Associative_property) function, in the sense that `op(a, op(b, c)) ≈ op(op(a, b), c)`. If `op` is not (approximately) associative, you will get undefined results.

For a very well known example of `mapreduce`, `sum(f, A)` is equivalent to `mapreduce(f, +, A)`. Doing

```
 treducemap(+, √, [1, 2, 3, 4, 5])
```

is the parallelized version of

```
 (√1 + √2) + (√3 + √4) + √5
```

This data is divided into chunks to be worked on in parallel using [ChunkSplitters.jl](https://github.com/JuliaFolds2/ChunkSplitters.jl).

## Keyword arguments:

  * `init` optional keyword argument forwarded to `mapreduce` for the sequential parts of the calculation.
  * `nchunks::Int` (default `nthreads()`) is passed to `ChunkSplitters.chunks` to inform it how many pieces of data should be worked on in parallel. Greater `nchunks` typically helps with [load balancing](https://en.wikipedia.org/wiki/Load_balancing_(computing)), but at the expense of creating more overhead.
  * `split::Symbol` (default `:batch`) is passed to `ChunkSplitters.chunks` to inform it if the data chunks to be worked on should be contiguous (:batch) or shuffled (:scatter). If `scatter` is chosen, then your reducing operator `op` **must** be [commutative](https://en.wikipedia.org/wiki/Commutative_property) in addition to being associative, or you could get incorrect results!
  * `schedule::Symbol` either `:dynamic` or `:static` (default `:dynamic`), determines how the parallel portions of the calculation are scheduled. `:dynamic` scheduling should be preferred since it is more flexible and better at load balancing, and more likely to be type stable. However, `:static` scheduling can sometimes be more performant when the time it takes to complete a step of the calculation is highly uniform, and no other parallel functions are running at the same time.
  * `outputtype::Type` (default `Any`) will work as the asserted output type of parallel calculations. This is typically only

needed if you are using a `:static` schedule, since the `:dynamic` schedule is uses [StableTasks.jl](https://github.com/MasonProtter/StableTasks.jl), but if you experience problems with type stability, you may be able to recover it with the `outputtype` keyword argument.


</details>
</p>

____________________________

<details><summary> treduce </summary>
<p>

```
treduce(op, A::AbstractArray; [init],
        nchunks::Int = nthreads(),
        split::Symbol = :batch,
        schedule::Symbol =:dynamic,
        outputtype::Type = Any)
```

Like `tmapreduce` except the order of the `f` and `op` arguments are switched. Perform a reduction over `A`, applying a single-argument function `f` to each element, and then combining them with the two-argument function `op`. `op` **must** be an [associative](https://en.wikipedia.org/wiki/Associative_property) function, in the sense that `op(a, op(b, c)) ≈ op(op(a, b), c)`. If `op` is not (approximately) associative, you will get undefined results.

For a very well known example of `reduce`, `sum(A)` is equivalent to `reduce(+, A)`. Doing

```
 treduce(+, [1, 2, 3, 4, 5])
```

is the parallelized version of

```
 (1 + 2) + (3 + 4) + 5
```

This data is divided into chunks to be worked on in parallel using [ChunkSplitters.jl](https://github.com/JuliaFolds2/ChunkSplitters.jl).

## Keyword arguments:

  * `init` optional keyword argument forwarded to `mapreduce` for the sequential parts of the calculation.
  * `nchunks::Int` (default `nthreads()`) is passed to `ChunkSplitters.chunks` to inform it how many pieces of data should be worked on in parallel. Greater `nchunks` typically helps with [load balancing](https://en.wikipedia.org/wiki/Load_balancing_(computing)), but at the expense of creating more overhead.
  * `split::Symbol` (default `:batch`) is passed to `ChunkSplitters.chunks` to inform it if the data chunks to be worked on should be contiguous (:batch) or shuffled (:scatter). If `scatter` is chosen, then your reducing operator `op` **must** be [commutative](https://en.wikipedia.org/wiki/Commutative_property) in addition to being associative, or you could get incorrect results!
  * `schedule::Symbol` either `:dynamic` or `:static` (default `:dynamic`), determines how the parallel portions of the calculation are scheduled. `:dynamic` scheduling is generally preferred since it is more flexible and better at load balancing, but `:static` scheduling can sometimes be more performant when the time it takes to complete a step of the calculation is highly uniform, and no other parallel functions are running at the same time.
  * `outputtype::Type` (default `Any`) will work as the asserted output type of parallel calculations. This is typically only

needed if you are using a `:static` schedule, since the `:dynamic` schedule is uses [StableTasks.jl](https://github.com/MasonProtter/StableTasks.jl), but if you experience problems with type stability, you may be able to recover it with the `outputtype` keyword argument.


</details>
</p>

____________________________

<details><summary> tmap </summary>
<p>

```
tmap(f, [OutputElementType], A::AbstractArray; 
     nchunks::Int = nthreads(),
     split::Symbol = :batch,
     schedule::Symbol =:dynamic)
```

A multithreaded function like `Base.map`. Create a new container `similar` to `A` whose `i`th element is equal to `f(A[i])`. This container is filled in parallel on multiple tasks. The optional argument `OutputElementType` will select a specific element type for the returned container, and will generally incur fewer allocations than the version where `OutputElementType` is not specified.

## Keyword arguments:

  * `nchunks::Int` (default `nthreads()`) is passed to `ChunkSplitters.chunks` to inform it how many pieces of data should be worked on in parallel. Greater `nchunks` typically helps with [load balancing](https://en.wikipedia.org/wiki/Load_balancing_(computing)), but at the expense of creating more overhead.
  * `split::Symbol` (default `:batch`) is passed to `ChunkSplitters.chunks` to inform it if the data chunks to be worked on should be contiguous (:batch) or shuffled (:scatter). If `scatter` is chosen, then your reducing operator `op` **must** be [commutative](https://en.wikipedia.org/wiki/Commutative_property) in addition to being associative, or you could get incorrect results!
  * `schedule::Symbol` either `:dynamic` or `:static` (default `:dynamic`), determines how the parallel portions of the calculation are scheduled. `:dynamic` scheduling is generally preferred since it is more flexible and better at load balancing, but `:static` scheduling can sometimes be more performant when the time it takes to complete a step of the calculation is highly uniform, and no other parallel functions are running at the same time.


</details>
</p>

____________________________

<details><summary> tmap! </summary>
<p>

```
tmap!(f, out, A::AbstractArray;
      nchunks::Int = nthreads(),
      split::Symbol = :batch,
      schedule::Symbol =:dynamic)
```

A multithreaded function like `Base.map!`. In parallel on multiple tasks, this function assigns each element of `out[i] = f(A[i])` for each index `i` of `A` and `out`.

## Keyword arguments:

  * `nchunks::Int` (default `nthreads()`) is passed to `ChunkSplitters.chunks` to inform it how many pieces of data should be worked on in parallel. Greater `nchunks` typically helps with [load balancing](https://en.wikipedia.org/wiki/Load_balancing_(computing)), but at the expense of creating more overhead.
  * `split::Symbol` (default `:batch`) is passed to `ChunkSplitters.chunks` to inform it if the data chunks to be worked on should be contiguous (:batch) or shuffled (:scatter). If `scatter` is chosen, then your reducing operator `op` **must** be [commutative](https://en.wikipedia.org/wiki/Commutative_property) in addition to being associative, or you could get incorrect results!
  * `schedule::Symbol` either `:dynamic` or `:static` (default `:dynamic`), determines how the parallel portions of the calculation are scheduled. `:dynamic` scheduling is generally preferred since it is more flexible and better at load balancing, but `:static` scheduling can sometimes be more performant when the time it takes to complete a step of the calculation is highly uniform, and no other parallel functions are running at the same time.


</details>
</p>

____________________________

<details><summary> tforeach </summary>
<p>

```
tforeach(f, A::AbstractArray;
         nchunks::Int = nthreads(),
         split::Symbol = :batch,
         schedule::Symbol =:dynamic) :: Nothing
```

A multithreaded function like `Base.foreach`. Apply `f` to each element of `A` on multiple parallel tasks, and return `nothing`, i.e. it is the parallel equivalent of

```
for x in A
    f(x)
end
```

## Keyword arguments:

  * `nchunks::Int` (default `nthreads()`) is passed to `ChunkSplitters.chunks` to inform it how many pieces of data should be worked on in parallel. Greater `nchunks` typically helps with [load balancing](https://en.wikipedia.org/wiki/Load_balancing_(computing)), but at the expense of creating more overhead.
  * `split::Symbol` (default `:batch`) is passed to `ChunkSplitters.chunks` to inform it if the data chunks to be worked on should be contiguous (:batch) or shuffled (:scatter). If `scatter` is chosen, then your reducing operator `op` **must** be [commutative](https://en.wikipedia.org/wiki/Commutative_property) in addition to being associative, or you could get incorrect results!
  * `schedule::Symbol` either `:dynamic` or `:static` (default `:dynamic`), determines how the parallel portions of the calculation are scheduled. `:dynamic` scheduling is generally preferred since it is more flexible and better at load balancing, but `:static` scheduling can sometimes be more performant when the time it takes to complete a step of the calculation is highly uniform, and no other parallel functions are running at the same time.


</details>
</p>

____________________________

<details><summary> tcollect </summary>
<p>

```
tcollect([OutputElementType], gen::Union{AbstractArray, Generator{<:AbstractArray}};
         nchunks::Int = nthreads(),
         schedule::Symbol =:dynamic)
```

A multithreaded function like `Base.collect`. Essentially just calls `tmap` on the generator function and inputs. The optional argument `OutputElementType` will select a specific element type for the returned container, and will generally incur fewer allocations than the version where `OutputElementType` is not specified.

## Keyword arguments:

  * `nchunks::Int` (default `nthreads()`) is passed to `ChunkSplitters.chunks` to inform it how many pieces of data should be worked on in parallel. Greater `nchunks` typically helps with [load balancing](https://en.wikipedia.org/wiki/Load_balancing_(computing)), but at the expense of creating more overhead.
  * `schedule::Symbol` either `:dynamic` or `:static` (default `:dynamic`), determines how the parallel portions of the calculation are scheduled. `:dynamic` scheduling is generally preferred since it is more flexible and better at load balancing, but `:static` scheduling can sometimes be more performant when the time it takes to complete a step of the calculation is highly uniform, and no other parallel functions are running at the same time.


</details>
</p>

____________________________
<|MERGE_RESOLUTION|>--- conflicted
+++ resolved
@@ -2,7 +2,6 @@
 
 #### This package is in very early development and is not yet registered
 
-<<<<<<< HEAD
 This is meant to be a simple, unambitious package that provides user-friendly ways of doing task-parallel
 multithreaded calculations via higher-order functions, with a focus on
 [data parallelism](https://en.wikipedia.org/wiki/Data_parallelism) without needing to expose julia's
@@ -14,15 +13,7 @@
 like [ThreadsX.jl](https://github.com/tkf/ThreadsX.jl) or [Folds.jl](https://github.com/JuliaFolds2/Folds.jl).
 
 OhMyThreads.jl re-exports the very useful function `chunks` from
-[ChunkSplitters.jl](https://github.com/m3g/ChunkSplitters.jl), and provides the following functions:
-=======
-This is meant to be a simple, unambitious package that provides basic, user-friendly ways of doing 
-multithreaded calculations via higher-order functions, with a focus on [data parallelism](https://en.wikipedia.org/wiki/Data_parallelism).
-
-Unlike most JuliaFolds2 packages, it is not built off of [Transducers.jl](https://github.com/JuliaFolds2/Transducers.jl), nor is it a building block of Transducers.jl, instead OhMyThreads is meant to be a simpler, more maintainable, and more accessible alternative to packages like [ThreadsX.jl](https://github.com/tkf/ThreadsX.jl) or [Folds.jl](https://github.com/JuliaFolds2/Folds.jl).
-
-OhMyThreads.jl re-exports the very useful function `chunks` from [ChunkSplitters.jl](https://github.com/JuliaFolds2/ChunkSplitters.jl), and provides the following functions:
->>>>>>> 67c4d731
+[ChunkSplitters.jl](https://github.com/JuliaFolds2/ChunkSplitters.jl), and provides the following functions:
 
 <details><summary> tmapreduce </summary>
 <p>
